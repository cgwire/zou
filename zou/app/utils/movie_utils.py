import ffmpeg
import os
import math
import subprocess

from PIL import Image

from . import fs


def save_file(tmp_folder, instance_id, file_to_save):
    """
    Save given file in given path. This function should only be used for
    temporary storage.
    """
    extension = file_to_save.filename[-4:]
    file_name = instance_id + extension.lower() + ".tmp"
    file_path = os.path.join(tmp_folder, file_name)
    file_to_save.save(file_path)
    return file_path


def generate_thumbnail(movie_path):
    """
    Generate a thumbnail to represent the movie given at movie path. It
    takes a picture at the first frame of the movie.
    """
    folder_path = os.path.dirname(movie_path)
    file_source_name = os.path.basename(movie_path)
    file_target_name = "%s.png" % file_source_name[:-4]
    file_target_path = os.path.join(folder_path, file_target_name)

    ffmpeg.input(movie_path, ss="00:00:00").output(
        file_target_path, vframes=1
    ).run(quiet=True)
    return file_target_path


def get_movie_size(movie_path):
    """
    Returns movie resolution (extract a frame and returns its size).
    """
    image_path = generate_thumbnail(movie_path)
    im = Image.open(image_path)
    size = im.size
    im.close()
    os.remove(image_path)
    return size


def normalize_movie(movie_path, fps="24.00", width=None, height=1080):
    """
    Turn movie in a 1080p movie file (or use resolution given in parameter).
    """
    folder_path = os.path.dirname(movie_path)
    file_source_name = os.path.basename(movie_path)
    file_target_name = "%s.mp4" % file_source_name[:-8]
    file_target_path = os.path.join(folder_path, file_target_name)

    (w, h) = get_movie_size(movie_path)
    resize_factor = w / h

    if width is None:
        width = math.floor(resize_factor * height)

    if width % 2 == 1:
        width = width + 1

    try:
        stream = ffmpeg.input(movie_path)
        stream = stream.output(
            file_target_path,
            pix_fmt="yuv420p",
            format="mp4",
            r=fps,
            crf="15",
            preset="medium",
            vcodec="libx264",
            s="%sx%s" % (width, height),
        )
        stream.run(quiet=False, capture_stderr=True)
        if not has_soundtrack(file_target_path):
            add_empty_soundtrack(file_target_path)
    except ffmpeg.Error as exc:
        from flask import current_app

        current_app.logger.error(exc.stderr)
        raise

    return file_target_path


<<<<<<< HEAD
def _HasAudioStreams(file_path):
    """
    This handy function that returns True if an audiotrack is found, was found at:
    https://github.com/kkroening/ffmpeg-python/issues/204#issuecomment-593448324
    """
    streams = ffmpeg.probe(file_path)["streams"]
    for stream in streams:
        if stream["codec_type"] == "audio":
            return True
    return False
=======
def add_empty_soundtrack(file_path):
    tmp_file_path = file_path + ".tmp.mp4"
    fs.rm_file(tmp_file_path)
    args = [
        "ffmpeg",
        "-f", "lavfi",
        "-i", "anullsrc",
        "-i", file_path,
        "-c:v", "copy",
        "-c:a", "aac",
        "-map", "0:a",
        "-map", "1:v",
        "-shortest",
        tmp_file_path
    ]
    sp = subprocess.Popen(args, stdout=subprocess.PIPE, stderr=subprocess.PIPE)
    out, err = sp.communicate()
    if err:
        from flask import current_app
        current_app.logger.error(
            "Fail to add silent audiotrack to: %s" % file_path
        )
        current_app.logger.error(err)

    fs.rm_file(file_path)
    fs.copyfile(tmp_file_path, file_path)
    return sp.returncode


def has_soundtrack(file_path):
    audio = ffmpeg.probe(file_path, select_streams='a')
    return audio["streams"]
>>>>>>> 6035be11


def build_playlist_movie(
    tmp_file_paths, movie_file_path, width=None, height=1080, fps="24.00"):
    """
    Build a single movie file from a playlist.
    """
    in_files = []
    if len(tmp_file_paths) > 0:
        (first_movie_file_path, _) = tmp_file_paths[0]
        if width is None:
            (width, height) = get_movie_size(first_movie_file_path)

        for tmp_file_path, file_name in tmp_file_paths:
            if not has_soundtrack(tmp_file_path):
                add_empty_soundtrack(tmp_file_path)

        for tmp_file_path, file_name in tmp_file_paths:
            in_file = ffmpeg.input(tmp_file_path)
            in_files.append(
                in_file["v"]
                .filter("setsar", "1/1")
                .filter("scale", width, height)
            )
            if not _HasAudioStreams(tmp_file_path):
                in_file = ffmpeg.input('anullsrc', format='lavfi', t=0.01)

            in_files.append(in_file["a"])

        joined = ffmpeg.concat(*in_files, v=1, a=1).node
        video = joined[0]
        audio = joined[1]
        try:
            ffmpeg.output(
                audio, video, movie_file_path
            ).overwrite_output().run(quiet=True)
        except Exception as e:
            print(e)
            return {"success": False, "message": str(e)}
    return {"success": True}<|MERGE_RESOLUTION|>--- conflicted
+++ resolved
@@ -90,7 +90,6 @@
     return file_target_path
 
 
-<<<<<<< HEAD
 def _HasAudioStreams(file_path):
     """
     This handy function that returns True if an audiotrack is found, was found at:
@@ -101,40 +100,6 @@
         if stream["codec_type"] == "audio":
             return True
     return False
-=======
-def add_empty_soundtrack(file_path):
-    tmp_file_path = file_path + ".tmp.mp4"
-    fs.rm_file(tmp_file_path)
-    args = [
-        "ffmpeg",
-        "-f", "lavfi",
-        "-i", "anullsrc",
-        "-i", file_path,
-        "-c:v", "copy",
-        "-c:a", "aac",
-        "-map", "0:a",
-        "-map", "1:v",
-        "-shortest",
-        tmp_file_path
-    ]
-    sp = subprocess.Popen(args, stdout=subprocess.PIPE, stderr=subprocess.PIPE)
-    out, err = sp.communicate()
-    if err:
-        from flask import current_app
-        current_app.logger.error(
-            "Fail to add silent audiotrack to: %s" % file_path
-        )
-        current_app.logger.error(err)
-
-    fs.rm_file(file_path)
-    fs.copyfile(tmp_file_path, file_path)
-    return sp.returncode
-
-
-def has_soundtrack(file_path):
-    audio = ffmpeg.probe(file_path, select_streams='a')
-    return audio["streams"]
->>>>>>> 6035be11
 
 
 def build_playlist_movie(
