--- conflicted
+++ resolved
@@ -47,12 +47,8 @@
         'Entity',
         secondary='entity_link',
         primaryjoin=(id == EntityLink.entity_in_id),
-<<<<<<< HEAD
-        secondaryjoin=(id == EntityLink.entity_out_id)
-=======
         secondaryjoin=(id == EntityLink.entity_out_id),
         backref="entities_in"
->>>>>>> 09d78bab
     )
 
     __table_args__ = (
