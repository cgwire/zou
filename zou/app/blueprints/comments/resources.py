--- conflicted
+++ resolved
@@ -314,28 +314,21 @@
             name: task_id
             required: True
             type: string
-<<<<<<< HEAD
-            format: UUID
-=======
-            format: uuid
->>>>>>> 10e166ea
+            format: uuid
             example: a24a6ea4-ce75-4665-a070-57453082c25
           - in: path
             name: comment_id
             required: True
             type: string
-<<<<<<< HEAD
-            format: UUID
+            format: uuid
             example: a24a6ea4-ce75-4665-a070-57453082c25
           - in: formData
             name: reply_id
             type: uuid
             example: a24a6ea4-ce75-4665-a070-57453082c25
             required: True
-=======
-            format: uuid
-            example: a24a6ea4-ce75-4665-a070-57453082c25
->>>>>>> 10e166ea
+            format: uuid
+            example: a24a6ea4-ce75-4665-a070-57453082c25
           - in: formData
             name: files
             type: file
